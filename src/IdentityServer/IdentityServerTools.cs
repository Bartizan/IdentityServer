// Copyright (c) Duende Software. All rights reserved.
// See LICENSE in the project root for license information.


#nullable enable

using Duende.IdentityServer.Models;
using Duende.IdentityServer.Services;
using IdentityModel;
using System;
using System.Collections.Generic;
using System.Security.Claims;
using System.Threading.Tasks;

namespace Duende.IdentityServer;

/// <summary>
/// Useful helpers for interacting with IdentityServer.
/// </summary>
public interface IIdentityServerTools
{
<<<<<<< HEAD
=======
    internal readonly IServiceProvider ServiceProvider; // TODO - consider removing this, as it is not used.
    internal readonly IIssuerNameService IssuerNameService;
    private readonly ITokenCreationService _tokenCreation;
    private readonly ISystemClock _clock;

    /// <summary>
    /// Initializes a new instance of the <see cref="IdentityServerTools" /> class.
    /// </summary>
    /// <param name="serviceProvider">The provider.</param>
    /// <param name="issuerNameService">The issuer name service</param>
    /// <param name="tokenCreation">The token creation service.</param>
    /// <param name="clock">The clock.</param>
    public IdentityServerTools(IServiceProvider serviceProvider, IIssuerNameService issuerNameService, ITokenCreationService tokenCreation, ISystemClock clock)
    {
        ServiceProvider = serviceProvider;
        IssuerNameService = issuerNameService;
        _tokenCreation = tokenCreation;
        _clock = clock;
    }
>>>>>>> a23764bd

    /// <summary>
    /// Issues a JWT.
    /// </summary>
    /// <param name="lifetime">The lifetime.</param>
    /// <param name="claims">The claims.</param>
    /// <returns></returns>
    /// <exception cref="System.ArgumentNullException">claims</exception>
    Task<string> IssueJwtAsync(int lifetime, IEnumerable<Claim> claims);

    /// <summary>
    /// Issues a JWT.
    /// </summary>
    /// <param name="lifetime">The lifetime.</param>
    /// <param name="issuer">The issuer.</param>
    /// <param name="claims">The claims.</param>
    /// <returns></returns>
    /// <exception cref="System.ArgumentNullException">claims</exception>
    Task<string> IssueJwtAsync(int lifetime, string issuer, IEnumerable<Claim> claims);

    /// <summary>
    /// Issues a JWT.
    /// </summary>
    /// <param name="lifetime">The lifetime.</param>
    /// <param name="issuer">The issuer.</param>
    /// <param name="tokenType"></param>
    /// <param name="claims">The claims.</param>
    /// <returns></returns>
    /// <exception cref="System.ArgumentNullException">claims</exception>
    Task<string> IssueJwtAsync(int lifetime, string issuer, string tokenType, IEnumerable<Claim> claims);

    /// <summary>
    /// Service Provider to resolve services.
    /// </summary>
    public IServiceProvider ServiceProvider { get; }

    /// <summary>
    /// Issuer name service
    /// </summary>
    public IIssuerNameService IssuerNameService { get; }
}

/// <summary>
/// Class for useful helpers for interacting with IdentityServer
/// </summary>
[Obsolete("Do not reference the IdentityServerTools implementation directly, use the IIdentityServerTools interface")]
public class IdentityServerTools : IIdentityServerTools
{
    /// <inheritdoc/>
    public IServiceProvider ServiceProvider { get; }

    /// <inheritdoc/>
    public IIssuerNameService IssuerNameService { get; }

    private readonly ITokenCreationService _tokenCreation;
    private readonly IClock _clock;

    /// <inheritdoc/>
    public IdentityServerTools(IServiceProvider serviceProvider, IIssuerNameService issuerNameService, ITokenCreationService tokenCreation, IClock clock)
    {
        ServiceProvider = serviceProvider;
        IssuerNameService = issuerNameService;
        _tokenCreation = tokenCreation;
        _clock = clock;
    }

    /// <inheritdoc/>
    public virtual async Task<string> IssueJwtAsync(int lifetime, IEnumerable<Claim> claims)
    {
        var issuer = await IssuerNameService.GetCurrentAsync();
        return await IssueJwtAsync(lifetime, issuer, claims);
    }

    /// <inheritdoc/>
    public virtual Task<string> IssueJwtAsync(int lifetime, string issuer, IEnumerable<Claim> claims)
    {
        var tokenType = OidcConstants.TokenTypes.AccessToken;
        return IssueJwtAsync(lifetime, issuer, tokenType, claims);
    }

    /// <inheritdoc/>
    public virtual async Task<string> IssueJwtAsync(int lifetime, string issuer, string tokenType, IEnumerable<Claim> claims)
    {
        if (String.IsNullOrWhiteSpace(issuer)) throw new ArgumentNullException(nameof(issuer));
        if (String.IsNullOrWhiteSpace(tokenType)) throw new ArgumentNullException(nameof(tokenType));
        if (claims == null) throw new ArgumentNullException(nameof(claims));

        var token = new Token(tokenType)
        {
            CreationTime = _clock.UtcNow.UtcDateTime,
            Issuer = issuer,
            Lifetime = lifetime,

            Claims = new HashSet<Claim>(claims, new ClaimComparer())
        };
        
        return await _tokenCreation.CreateTokenAsync(token);
    }
}<|MERGE_RESOLUTION|>--- conflicted
+++ resolved
@@ -19,8 +19,6 @@
 /// </summary>
 public interface IIdentityServerTools
 {
-<<<<<<< HEAD
-=======
     internal readonly IServiceProvider ServiceProvider; // TODO - consider removing this, as it is not used.
     internal readonly IIssuerNameService IssuerNameService;
     private readonly ITokenCreationService _tokenCreation;
@@ -40,7 +38,6 @@
         _tokenCreation = tokenCreation;
         _clock = clock;
     }
->>>>>>> a23764bd
 
     /// <summary>
     /// Issues a JWT.
