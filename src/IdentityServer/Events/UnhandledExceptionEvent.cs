--- conflicted
+++ resolved
@@ -3,7 +3,6 @@
 
 
 using System;
-using System.Text.Json.Serialization;
 
 namespace Duende.IdentityServer.Events;
 
@@ -34,16 +33,4 @@
     /// The details.
     /// </value>
     public string Details { get; set; }
-<<<<<<< HEAD
-
-    /// <summary>
-    /// Gets or sets the exception.
-    /// </summary>
-    /// <value>
-    /// The exception.
-    /// </value>
-    [JsonIgnore] // Don't try to serialize exceptions, because System.Text.Json will fail (it doesn't support the pointers inside a call stack)
-    public Exception Exception { get; set; }
-=======
->>>>>>> e0c91467
 }