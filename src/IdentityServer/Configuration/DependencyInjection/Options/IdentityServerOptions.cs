--- conflicted
+++ resolved
@@ -144,14 +144,12 @@
         public KeyManagementOptions KeyManagement { get; set; } = new KeyManagementOptions();
 
         /// <summary>
-<<<<<<< HEAD
         /// Options for persisted grants.
         /// </summary>
         public PersistentGrantOptions PersistentGrants { get; set; } = new PersistentGrantOptions();
-=======
+
         /// Gets or sets the license key.
         /// </summary>
         public string LicenseKey { get; set; }
->>>>>>> 5cf5bf24
     }
 }