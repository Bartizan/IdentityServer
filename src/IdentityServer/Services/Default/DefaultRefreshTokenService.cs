// Copyright (c) Duende Software. All rights reserved.
// See LICENSE in the project root for license information.


using Duende.IdentityServer.Extensions;
using Duende.IdentityServer.Stores;
using Microsoft.Extensions.Logging;
using System.Threading.Tasks;
using Duende.IdentityServer.Models;
using Duende.IdentityServer.Validation;
using IdentityModel;
using Microsoft.AspNetCore.Authentication;
using Duende.IdentityServer.Configuration;

namespace Duende.IdentityServer.Services;

/// <summary>
/// Default refresh token service
/// </summary>
public class DefaultRefreshTokenService : IRefreshTokenService
{
    /// <summary>
    /// The logger
    /// </summary>
    protected readonly ILogger Logger;

    /// <summary>
    /// The refresh token store
    /// </summary>
    protected IRefreshTokenStore RefreshTokenStore { get; }

    /// <summary>
    /// The profile service
    /// </summary>
    protected IProfileService Profile { get; }

    /// <summary>
    /// The clock
    /// </summary>
    protected ISystemClock Clock { get; }

    /// <summary>
    /// Initializes a new instance of the <see cref="DefaultRefreshTokenService" /> class.
    /// </summary>
    /// <param name="refreshTokenStore">The refresh token store</param>
    /// <param name="profile"></param>
    /// <param name="clock">The clock</param>
    /// <param name="logger">The logger</param>
    public DefaultRefreshTokenService(
        IRefreshTokenStore refreshTokenStore, 
        IProfileService profile,
        ISystemClock clock,
        ILogger<DefaultRefreshTokenService> logger)
    {
        RefreshTokenStore = refreshTokenStore;
        Profile = profile;
        Clock = clock;

        Logger = logger;
    }

    /// <summary>
    /// Validates a refresh token
    /// </summary>
    /// <param name="tokenHandle">The token handle.</param>
    /// <param name="client">The client.</param>
    /// <returns></returns>
    public virtual async Task<TokenValidationResult> ValidateRefreshTokenAsync(string tokenHandle, Client client)
    {
        using var activity = Tracing.ServiceActivitySource.StartActivity("DefaultRefreshTokenService.ValidateRefreshToken");
        
        var invalidGrant = new TokenValidationResult
        {
            IsError = true, Error = OidcConstants.TokenErrors.InvalidGrant
        };

        Logger.LogTrace("Start refresh token validation");

        /////////////////////////////////////////////
        // check if refresh token is valid
        /////////////////////////////////////////////
        var refreshToken = await RefreshTokenStore.GetRefreshTokenAsync(tokenHandle);
        if (refreshToken == null)
        {
            Logger.LogWarning("Invalid refresh token");
            return invalidGrant;
        }

        /////////////////////////////////////////////
        // check if refresh token has expired
        /////////////////////////////////////////////
        if (refreshToken.CreationTime.HasExceeded(refreshToken.Lifetime, Clock.UtcNow.UtcDateTime))
        {
            Logger.LogWarning("Refresh token has expired.");
            return invalidGrant;
        }
            
        /////////////////////////////////////////////
        // check if client belongs to requested refresh token
        /////////////////////////////////////////////
        if (client.ClientId != refreshToken.ClientId)
        {
            Logger.LogError("{0} tries to refresh token belonging to {1}", client.ClientId, refreshToken.ClientId);
            return invalidGrant;
        }

        /////////////////////////////////////////////
        // check if client still has offline_access scope
        /////////////////////////////////////////////
        if (!client.AllowOfflineAccess)
        {
            Logger.LogError("{clientId} does not have access to offline_access scope anymore", client.ClientId);
            return invalidGrant;
        }
            
        /////////////////////////////////////////////
        // check if refresh token has been consumed
        /////////////////////////////////////////////
        if (refreshToken.ConsumedTime.HasValue)
        {
            if ((await AcceptConsumedTokenAsync(refreshToken)) == false)
            {
                Logger.LogWarning("Rejecting refresh token because it has been consumed already.");
                return invalidGrant;
            }
        }
            
        /////////////////////////////////////////////
        // make sure user is enabled
        /////////////////////////////////////////////
        var isActiveCtx = new IsActiveContext(
            refreshToken.Subject,
            client,
            IdentityServerConstants.ProfileIsActiveCallers.RefreshTokenValidation);

        await Profile.IsActiveAsync(isActiveCtx);

        if (isActiveCtx.IsActive == false)
        {
            Logger.LogError("{subjectId} has been disabled", refreshToken.Subject.GetSubjectId());
            return invalidGrant;
        }
            
        return new TokenValidationResult
        {
            IsError = false, 
            RefreshToken = refreshToken, 
            Client = client
        };
    }

    /// <summary>
    /// Callback to decide if an already consumed token should be accepted.
    /// </summary>
    /// <param name="refreshToken"></param>
    /// <returns></returns>
    protected virtual Task<bool> AcceptConsumedTokenAsync(RefreshToken refreshToken)
    {
        // by default we will not accept consumed tokens
        // change the behavior here to implement a time window
        // you can also implement additional revocation logic here
        return Task.FromResult(false);
    }

    /// <summary>
    /// Creates the refresh token.
    /// </summary>
    /// <returns>
    /// The refresh token handle
    /// </returns>
    public virtual async Task<string> CreateRefreshTokenAsync(RefreshTokenCreationRequest request)
    {
        using var activity = Tracing.ServiceActivitySource.StartActivity("DefaultRefreshTokenService.CreateRefreshToken");
        
        Logger.LogDebug("Creating refresh token");

        int lifetime;
        if (request.Client.RefreshTokenExpiration == TokenExpiration.Absolute)
        {
            Logger.LogDebug("Setting an absolute lifetime: {absoluteLifetime}",
                request.Client.AbsoluteRefreshTokenLifetime);
            lifetime = request.Client.AbsoluteRefreshTokenLifetime;
        }
        else
        {
            lifetime = request.Client.SlidingRefreshTokenLifetime;
            if (request.Client.AbsoluteRefreshTokenLifetime > 0 && lifetime > request.Client.AbsoluteRefreshTokenLifetime)
            {
                Logger.LogWarning(
                    "Client {clientId}'s configured " + nameof(request.Client.SlidingRefreshTokenLifetime) +
                    " of {slidingLifetime} exceeds its " + nameof(request.Client.AbsoluteRefreshTokenLifetime) +
                    " of {absoluteLifetime}. The refresh_token's sliding lifetime will be capped to the absolute lifetime",
                    request.Client.ClientId, lifetime, request.Client.AbsoluteRefreshTokenLifetime);
                lifetime = request.Client.AbsoluteRefreshTokenLifetime;
            }

            Logger.LogDebug("Setting a sliding lifetime: {slidingLifetime}", lifetime);
        }

        var refreshToken = new RefreshToken
        {
            Subject = request.Subject,
            SessionId = request.AccessToken.SessionId,
            ClientId = request.Client.ClientId,
            Description = request.Description,
            AuthorizedScopes = request.AuthorizedScopes,
            AuthorizedResourceIndicators = request.AuthorizedResourceIndicators,

            CreationTime = Clock.UtcNow.UtcDateTime,
            Lifetime = lifetime,
        };
        refreshToken.SetAccessToken(request.AccessToken, request.RequestedResourceIndicator);

        var handle = await RefreshTokenStore.StoreRefreshTokenAsync(refreshToken);
        return handle;
    }

    /// <summary>
    /// Updates the refresh token.
    /// </summary>
    /// <returns>
    /// The refresh token handle
    /// </returns>
    public virtual async Task<string> UpdateRefreshTokenAsync(RefreshTokenUpdateRequest request)
    {
<<<<<<< HEAD
        using var activity = Tracing.ActivitySource.StartActivity("DefaultTokenCreationService.UpdateRefreshToken");

=======
        using var activity = Tracing.ServiceActivitySource.StartActivity("DefaultTokenCreationService.UpdateRefreshToken");
        
>>>>>>> 4d1313c9
        Logger.LogDebug("Updating refresh token");

        var handle = request.Handle;
        bool needsCreate = false;
        bool needsUpdate = request.MustUpdate;

        if (request.Client.RefreshTokenUsage == TokenUsage.OneTimeOnly)
        {
            Logger.LogDebug("Token usage is one-time only. Setting current handle as consumed, and generating new handle");

            // flag as consumed
            if (request.RefreshToken.ConsumedTime == null)
            {
                request.RefreshToken.ConsumedTime = Clock.UtcNow.UtcDateTime;
                await RefreshTokenStore.UpdateRefreshTokenAsync(handle, request.RefreshToken);
            }

            // create new one
            needsCreate = true;
        }

        if (request.Client.RefreshTokenExpiration == TokenExpiration.Sliding)
        {
            Logger.LogDebug("Refresh token expiration is sliding - extending lifetime");

            // if absolute exp > 0, make sure we don't exceed absolute exp
            // if absolute exp = 0, allow indefinite slide
            var currentLifetime = request.RefreshToken.CreationTime.GetLifetimeInSeconds(Clock.UtcNow.UtcDateTime);
            Logger.LogDebug("Current lifetime: {currentLifetime}", currentLifetime.ToString());

            var newLifetime = currentLifetime + request.Client.SlidingRefreshTokenLifetime;
            Logger.LogDebug("New lifetime: {slidingLifetime}", newLifetime.ToString());

            // zero absolute refresh token lifetime represents unbounded absolute lifetime
            // if absolute lifetime > 0, cap at absolute lifetime
            if (request.Client.AbsoluteRefreshTokenLifetime > 0 && newLifetime > request.Client.AbsoluteRefreshTokenLifetime)
            {
                newLifetime = request.Client.AbsoluteRefreshTokenLifetime;
                Logger.LogDebug("New lifetime exceeds absolute lifetime, capping it to {newLifetime}",
                    newLifetime.ToString());
            }

            request.RefreshToken.Lifetime = newLifetime;
            needsUpdate = true;
        }

        if (needsCreate)
        {
            // set it to null so that we save non-consumed token
            request.RefreshToken.ConsumedTime = null;
            handle = await RefreshTokenStore.StoreRefreshTokenAsync(request.RefreshToken);
            Logger.LogDebug("Created refresh token in store");
        }
        else if (needsUpdate)
        {
            await RefreshTokenStore.UpdateRefreshTokenAsync(handle, request.RefreshToken);
            Logger.LogDebug("Updated refresh token in store");
        }
        else
        {
            Logger.LogDebug("No updates to refresh token done");
        }

        return handle;
    }
}<|MERGE_RESOLUTION|>--- conflicted
+++ resolved
@@ -10,7 +10,6 @@
 using Duende.IdentityServer.Validation;
 using IdentityModel;
 using Microsoft.AspNetCore.Authentication;
-using Duende.IdentityServer.Configuration;
 
 namespace Duende.IdentityServer.Services;
 
@@ -46,9 +45,7 @@
     /// <param name="profile"></param>
     /// <param name="clock">The clock</param>
     /// <param name="logger">The logger</param>
-    public DefaultRefreshTokenService(
-        IRefreshTokenStore refreshTokenStore, 
-        IProfileService profile,
+    public DefaultRefreshTokenService(IRefreshTokenStore refreshTokenStore, IProfileService profile,
         ISystemClock clock,
         ILogger<DefaultRefreshTokenService> logger)
     {
@@ -223,13 +220,8 @@
     /// </returns>
     public virtual async Task<string> UpdateRefreshTokenAsync(RefreshTokenUpdateRequest request)
     {
-<<<<<<< HEAD
-        using var activity = Tracing.ActivitySource.StartActivity("DefaultTokenCreationService.UpdateRefreshToken");
-
-=======
         using var activity = Tracing.ServiceActivitySource.StartActivity("DefaultTokenCreationService.UpdateRefreshToken");
         
->>>>>>> 4d1313c9
         Logger.LogDebug("Updating refresh token");
 
         var handle = request.Handle;
