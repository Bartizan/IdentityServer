--- conflicted
+++ resolved
@@ -111,11 +111,7 @@
         }
         catch
         {
-<<<<<<< HEAD
-            _logger.LogWarning("Could not parse client assertion");
-=======
             _logger.LogWarning(e, "Could not parse client assertion");
->>>>>>> a23764bd
             return null;
         }
     }
