// Copyright (c) Duende Software. All rights reserved.
// See LICENSE in the project root for license information.


using System;
using System.Linq;
using System.Runtime.InteropServices;
using Microsoft.EntityFrameworkCore;
using Microsoft.Extensions.Configuration;
using Xunit;

namespace IntegrationTests
{
    /// <summary>
    /// Base class for integration tests, responsible for initializing test database providers & an xUnit class fixture
    /// </summary>
    /// <typeparam name="TClass">The type of the class.</typeparam>
    /// <typeparam name="TDbContext">The type of the database context.</typeparam>
    /// <typeparam name="TStoreOption">The type of the store option.</typeparam>
    /// <seealso cref="DatabaseProviderFixture{T}" />
    public class IntegrationTest<TClass, TDbContext, TStoreOption> : IClassFixture<DatabaseProviderFixture<TDbContext>>
        where TDbContext : DbContext
        where TStoreOption : class
    {
        public static readonly TheoryData<DbContextOptions<TDbContext>> TestDatabaseProviders;
        protected static readonly TStoreOption StoreOptions = Activator.CreateInstance<TStoreOption>();

        static IntegrationTest()
        {
            var config = new ConfigurationBuilder()
                .AddEnvironmentVariables()
                .Build();

            if (RuntimeInformation.IsOSPlatform(OSPlatform.Windows))
            {
                Console.WriteLine($"Running Local Tests for {typeof(TClass).Name}");

                TestDatabaseProviders = new TheoryData<DbContextOptions<TDbContext>>
                {
<<<<<<< HEAD
                    DatabaseProviderBuilder.BuildInMemory<TDbContext, TStoreOption>(typeof(TClass).Name, StoreOptions),
                    //DatabaseProviderBuilder.BuildSqlite<TDbContext>(typeof(TClass).Name),
                    //DatabaseProviderBuilder.BuildLocalDb<TDbContext>(typeof(TClass).Name)
=======
                    DatabaseProviderBuilder.BuildInMemory<TDbContext>(typeof(TClass).Name),
                    DatabaseProviderBuilder.BuildSqlite<TDbContext>(typeof(TClass).Name),
                    DatabaseProviderBuilder.BuildLocalDb<TDbContext>(typeof(TClass).Name)
>>>>>>> 3b763ca2
                };
            }
            else
            {
                TestDatabaseProviders = new TheoryData<DbContextOptions<TDbContext>>
                {
<<<<<<< HEAD
                    DatabaseProviderBuilder.BuildInMemory<TDbContext, TStoreOption>(typeof(TClass).Name, StoreOptions),
                    DatabaseProviderBuilder.BuildSqlite<TDbContext, TStoreOption>(typeof(TClass).Name, StoreOptions)
=======
                    DatabaseProviderBuilder.BuildInMemory<TDbContext>(typeof(TClass).Name),
                    //DatabaseProviderBuilder.BuildSqlite<TDbContext>(typeof(TClass).Name)
>>>>>>> 3b763ca2
                };
                Console.WriteLine("Skipping DB integration tests on non-Windows");
            }
        }

        protected IntegrationTest(DatabaseProviderFixture<TDbContext> fixture)
        {
            fixture.Options = TestDatabaseProviders.SelectMany(x => x.Select(y => (DbContextOptions<TDbContext>) y))
                .ToList();
        }
    }
}<|MERGE_RESOLUTION|>--- conflicted
+++ resolved
@@ -37,28 +37,17 @@
 
                 TestDatabaseProviders = new TheoryData<DbContextOptions<TDbContext>>
                 {
-<<<<<<< HEAD
                     DatabaseProviderBuilder.BuildInMemory<TDbContext, TStoreOption>(typeof(TClass).Name, StoreOptions),
                     //DatabaseProviderBuilder.BuildSqlite<TDbContext>(typeof(TClass).Name),
                     //DatabaseProviderBuilder.BuildLocalDb<TDbContext>(typeof(TClass).Name)
-=======
-                    DatabaseProviderBuilder.BuildInMemory<TDbContext>(typeof(TClass).Name),
-                    DatabaseProviderBuilder.BuildSqlite<TDbContext>(typeof(TClass).Name),
-                    DatabaseProviderBuilder.BuildLocalDb<TDbContext>(typeof(TClass).Name)
->>>>>>> 3b763ca2
                 };
             }
             else
             {
                 TestDatabaseProviders = new TheoryData<DbContextOptions<TDbContext>>
                 {
-<<<<<<< HEAD
-                    DatabaseProviderBuilder.BuildInMemory<TDbContext, TStoreOption>(typeof(TClass).Name, StoreOptions),
-                    DatabaseProviderBuilder.BuildSqlite<TDbContext, TStoreOption>(typeof(TClass).Name, StoreOptions)
-=======
                     DatabaseProviderBuilder.BuildInMemory<TDbContext>(typeof(TClass).Name),
                     //DatabaseProviderBuilder.BuildSqlite<TDbContext>(typeof(TClass).Name)
->>>>>>> 3b763ca2
                 };
                 Console.WriteLine("Skipping DB integration tests on non-Windows");
             }
